# FastAPI application

# main.py - FastAPI Application
from fastapi import FastAPI
from fastapi.middleware.cors import CORSMiddleware

import uvicorn
import sys
import os
from utils.ai_client import cost_monitor

# Add the Backend directory to Python path
sys.path.append(os.path.dirname(os.path.abspath(__file__)))

# Routers
from routers import analysis, documents, agent
from models.database import init_firebase
from utils.ai_client import init_ai_clients

app = FastAPI(title="AI Startup Analyst", version="1.0.0")

# CORS for React frontend
app.add_middleware(
    CORSMiddleware,
<<<<<<< HEAD
    allow_origins=["http://localhost:5173", "https://your-app.web.app"],
=======
    allow_origins=["http://localhost:5173", "https://ventureval-ef705.web.app"],
>>>>>>> a4a1a820
    allow_credentials=True,
    allow_methods=["*"],
    allow_headers=["*"],
)

# Initialize services
@app.on_event("startup")
async def startup_event():
    print("Starting up...")
    init_firebase()
    init_ai_clients()

# Include routers
app.include_router(analysis.router, prefix="/analysis", tags=["analysis"])
app.include_router(documents.router, prefix="/documents", tags=["documents"])
app.include_router(agent.router, prefix="/agent", tags=["agent"])

@app.get("/")
async def root():
    return {"message": "AI Startup Analyst API", "status": "running"}

@app.get("/health")
async def health_check():
    return {"status": "healthy"}

if __name__ == "__main__":
    uvicorn.run(app, host="0.0.0.0", port=8000)


@app.get("/api/admin/usage")
async def get_usage_stats():
    """Get current usage statistics"""
    
    if cost_monitor:
        return {
            'daily_usage': cost_monitor.usage_tracking,
            'limits': cost_monitor.daily_limits,
            'status': 'active'
        }
    
    return {'status': 'monitoring_unavailable'}
<|MERGE_RESOLUTION|>--- conflicted
+++ resolved
@@ -22,11 +22,7 @@
 # CORS for React frontend
 app.add_middleware(
     CORSMiddleware,
-<<<<<<< HEAD
-    allow_origins=["http://localhost:5173", "https://your-app.web.app"],
-=======
     allow_origins=["http://localhost:5173", "https://ventureval-ef705.web.app"],
->>>>>>> a4a1a820
     allow_credentials=True,
     allow_methods=["*"],
     allow_headers=["*"],
